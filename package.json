--- conflicted
+++ resolved
@@ -22,41 +22,22 @@
   "dependencies": {
     "@types/yup": "0.26.32",
     "object-hash": "^2.0.3",
-<<<<<<< HEAD
     "yup": "^0.28.3"
   },
   "devDependencies": {
-    "@types/graphql": "14.5.0",
     "@types/jest": "25.1.4",
     "@types/node": "13.9.0",
-=======
-    "yup": "^0.28.1"
-  },
-  "devDependencies": {
-    "@types/graphql": "14.2.3",
-    "@types/jest": "24.9.1",
-    "@types/node": "12.12.29",
->>>>>>> 03f61852
     "@types/object-hash": "1.3.1",
     "@types/request-promise-native": "1.0.17",
     "apollo-server": "2.11.0",
     "codecov": "3.6.5",
     "coveralls": "3.0.9",
-<<<<<<< HEAD
     "docz": "2.2.0",
     "docz-theme-default": "1.2.0",
     "graphql": "14.5.0",
     "graphql-middleware": "4.0.2",
     "graphql-shield-rules": "0.0.1",
     "graphql-tools": "4.0.6",
-=======
-    "docz": "0.13.7",
-    "docz-theme-default": "0.13.7",
-    "graphql": "14.6.0",
-    "graphql-middleware": "4.0.2",
-    "graphql-shield-rules": "0.0.1",
-    "graphql-tools": "4.0.7",
->>>>>>> 03f61852
     "husky": "4.2.3",
     "jest": "25.1.0",
     "npm-run-all": "4.1.5",
@@ -65,11 +46,7 @@
     "pretty-quick": "2.0.1",
     "remark-emoji": "2.0.2",
     "rimraf": "3.0.2",
-<<<<<<< HEAD
     "semantic-release": "17.0.4",
-=======
-    "semantic-release": "15.14.0",
->>>>>>> 03f61852
     "ts-jest": "25.2.1",
     "ts-node": "8.6.2",
     "tslint": "6.0.0",
